--- conflicted
+++ resolved
@@ -1,6 +1,6 @@
 [package]
 name          = "sincere"
-version       = "0.3.14"
+version       = "0.4.0"
 license       = "MIT"
 authors       = ["mitum <dangcheng@hotmail.com>"]
 description   = "web framework"
@@ -17,16 +17,12 @@
 ]
 
 [dependencies]
-<<<<<<< HEAD
-soio = "0.2"
-=======
->>>>>>> febc6f7b
 queen = "0.1"
 chrono = "0.4"
 regex = "0.2"
 rustls = "0.11"
 serde = "1.0"
 serde_json = "1.0"
-url = "1.5"
+url = "1.6"
 httparse = "1.2"
 num_cpus = "1.7"