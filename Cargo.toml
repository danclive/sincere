--- conflicted
+++ resolved
@@ -1,10 +1,6 @@
 [package]
 name          = "sincere"
-<<<<<<< HEAD
-version       = "0.2.4"
-=======
-version       = "0.2.5"
->>>>>>> 1f486ac1
+version       = "0.2.6"
 license       = "MIT"
 authors       = ["dangcheng <dangcheng@hotmail.com>"]
 description   = "web framework"
